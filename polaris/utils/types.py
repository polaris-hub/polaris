<<<<<<< HEAD
from typing import Any, Dict, List, Literal, Optional, Tuple, Union
=======
from typing import Any, Literal, Union
>>>>>>> acdf7438

import numpy as np
from pydantic import BaseModel, computed_field, model_validator
from typing_extensions import TypeAlias

SplitIndicesType: TypeAlias = list[int]
"""
A split is defined by a sequence of integers.
"""

SplitType: TypeAlias = tuple[SplitIndicesType, Union[SplitIndicesType, dict[str, SplitIndicesType]]]
"""
A split is a pair of which the first item is always assumed to be the train set.
The second item can either be a single test set or a dictionary with multiple, named test sets.
"""

PredictionsType: TypeAlias = Union[np.ndarray, dict[str, Union[np.ndarray, dict[str, np.ndarray]]]]
"""
A prediction is one of three things:

- A single array (single-task, single test set)
- A dictionary of arrays (single-task, multiple test sets) 
- A dictionary of dictionaries of arrays (multi-task, multiple test sets)
"""

DatapointPartType = Union[Any, tuple[Any], dict[str, Any]]
DatapointType: TypeAlias = tuple[DatapointPartType, DatapointPartType]
"""
A datapoint has:

- A single input or multiple inputs (either as dict or tuple)
- No target, a single target or a multiple targets (either as dict or tuple)
"""

DataFormat: TypeAlias = Literal["dict", "tuple"]
"""
The target formats that are supported by the `Subset` class. 
"""


class HubOwner(BaseModel):
    """An owner of an artifact on the Polaris Hub"""

    organizationId: Optional[str] = None
    userId: Optional[str] = None

    @model_validator(mode="after")  # type: ignore
    @classmethod
    def _validate_model(cls, m: "HubOwner"):
        if (m.organizationId is None and m.userId is None) or (
            m.organizationId is not None and m.userId is not None
        ):
            raise ValueError("Either `organization` or `user` must be specified, but not both.")
        return m

    @computed_field
    @property
    def owner(self) -> str:
        if isinstance(self.organizationId, str):
            return self.organizationId
        if isinstance(self.userId, str):
            return self.userId
        raise ValueError("Either `organization` or `user` must be specified, but not both.")

    def __str__(self) -> str:
        return self.owner

    def __repr__(self) -> str:
        return self.__str__()<|MERGE_RESOLUTION|>--- conflicted
+++ resolved
@@ -1,8 +1,4 @@
-<<<<<<< HEAD
 from typing import Any, Dict, List, Literal, Optional, Tuple, Union
-=======
-from typing import Any, Literal, Union
->>>>>>> acdf7438
 
 import numpy as np
 from pydantic import BaseModel, computed_field, model_validator
