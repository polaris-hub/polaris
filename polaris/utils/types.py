--- conflicted
+++ resolved
@@ -99,15 +99,14 @@
 Supported license types for dataset uploads to Polaris Hub
 """
 
-<<<<<<< HEAD
 StorageTypes: TypeAlias = Literal["in-memory", "local-storage", "remote-storage"]
 """
 Supported categories when optimizing the storage of Polaris datasets.
-=======
+"""
+
 ZarrConflictResolution: TypeAlias = Literal["raise", "replace", "skip"]
 """
 Type to specify which action to take when encountering existing files within a Zarr archive.
->>>>>>> 6fa93b0a
 """
 
 
