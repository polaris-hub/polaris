--- conflicted
+++ resolved
@@ -36,11 +36,7 @@
     v = _optionally_get(preds, keys)
     if v is None:
         return None
-<<<<<<< HEAD
     return v[mask]
-=======
-    else:
-        return np.array(input_values[test_label][target_label])[mask]
 
 
 def mask_index(input_values):
@@ -55,7 +51,6 @@
             if value is None:
                 mask[index] = False
     return mask
->>>>>>> 225b4050
 
 
 def evaluate_benchmark(
