from enum import Enum
from typing import Callable, Literal

import numpy as np
from pydantic import BaseModel, Field

from sklearn.metrics import (
    accuracy_score,
    average_precision_score,
<<<<<<< HEAD
    balanced_accuracy_score,
=======
>>>>>>> 225b4050
    explained_variance_score,
    f1_score,
    matthews_corrcoef,
    mean_absolute_error,
    mean_squared_error,
    r2_score,
    roc_auc_score,
)
from sklearn.metrics import (
    cohen_kappa_score as sk_cohen_kappa_score,
)

from polaris.evaluate.metrics import (
    cohen_kappa_score,
    absolute_average_fold_error,
    spearman,
    pearsonr,
)
from polaris.evaluate.metrics.docking_metrics import rmsd_coverage

from polaris.utils.types import DirectionType


class MetricInfo(BaseModel):
    """
    Metric metadata

    Attributes:
        fn: The callable that actually computes the metric.
        is_multitask: Whether the metric expects a single set of predictions or a dict of predictions.
        kwargs: Additional parameters required for the metric.
        direction:  The direction for ranking of the metric,  "max" for maximization and "min" for minimization.
    """

    fn: Callable
    is_multitask: bool = False
    kwargs: dict = Field(default_factory=dict)
    direction: DirectionType
    y_type: Literal["y_pred", "y_prob", "y_score"] = "y_pred"


class Metric(Enum):
    """
    A metric within the Polaris ecosystem is uniquely identified by its name
    and is associated with additional metadata in a `MetricInfo` instance.

    Implemented as an enum.
    """

    # TODO (cwognum):
    #  - Any preprocessing needed? For example changing the shape / dtype? Converting from torch tensors or lists?

    # regression
    mean_absolute_error = MetricInfo(fn=mean_absolute_error, direction="min")
    mean_squared_error = MetricInfo(fn=mean_squared_error, direction="min")
    r2 = MetricInfo(fn=r2_score, direction="max")
    pearsonr = MetricInfo(fn=pearsonr, direction="max")
    spearmanr = MetricInfo(fn=spearman, direction="max")
    explained_var = MetricInfo(fn=explained_variance_score, direction="max")
    absolute_average_fold_error = MetricInfo(fn=absolute_average_fold_error, direction=1)

    # binary and multiclass classification
    accuracy = MetricInfo(fn=accuracy_score, direction="max")
    balanced_accuracy = MetricInfo(fn=balanced_accuracy_score, direction="max")
    mcc = MetricInfo(fn=matthews_corrcoef, direction="max")
    cohen_kappa = MetricInfo(fn=cohen_kappa_score, direction="max")
    pr_auc = MetricInfo(fn=average_precision_score, direction="max", y_type="y_score")

    # binary only
    f1 = MetricInfo(fn=f1_score, kwargs={"average": "binary"}, direction="max")
    roc_auc = MetricInfo(fn=roc_auc_score, direction="max", y_type="y_score")

    # multiclass tasks only
    f1_macro = MetricInfo(fn=f1_score, kwargs={"average": "macro"}, direction="max")
    f1_micro = MetricInfo(fn=f1_score, kwargs={"average": "micro"}, direction="max")
    roc_auc_ovr = MetricInfo(
        fn=roc_auc_score, kwargs={"multi_class": "ovr"}, direction="max", y_type="y_score"
    )
    roc_auc_ovo = MetricInfo(
        fn=roc_auc_score, kwargs={"multi_class": "ovo"}, direction="max", y_type="y_score"
    )
    # TODO: add metrics to handle multitask multiclass predictions.

    # docking related metrics
    rmsd_coverage = MetricInfo(fn=rmsd_coverage, direction="max", y_type="y_pred")

    @property
    def fn(self) -> Callable:
        """The callable that actually computes the metric"""
        return self.value.fn

    @property
    def is_multitask(self) -> bool:
        """Whether the metric expects a single set of predictions or a dict of predictions."""
        return self.value.is_multitask

    @property
    def y_type(self) -> bool:
        """Whether the metric expects preditive probablities."""
        return self.value.y_type

    def score(
        self, y_true: np.ndarray, y_pred: np.ndarray | None = None, y_prob: np.ndarray | None = None
    ) -> float:
        """Endpoint for computing the metric.

        For convenience, calling a `Metric` will result in this method being called.

        ```python
        metric = Metric.mean_absolute_error
        assert metric.score(y_true=first, y_pred=second) == metric(y_true=first, y_pred=second)
        ```
        """
        if y_pred is None and y_prob is None:
            raise ValueError("Neither `y_pred` nor `y_prob` is specified.")

        if self.y_type == "y_pred":
            if y_pred is None:
                raise ValueError(f"{self} requires `y_pred` input. ")
            pred = y_pred
        else:
            if y_prob is None:
                raise ValueError(f"{self} requires `y_prob` input. ")
            pred = y_prob

        kwargs = {"y_true": y_true, self.y_type: pred}
        return self.fn(**kwargs, **self.value.kwargs)

    def __call__(
        self, y_true: np.ndarray, y_pred: np.ndarray | None = None, y_prob: np.ndarray | None = None
    ) -> float:
        """For convenience, make metrics callable"""
        return self.score(y_true, y_pred, y_prob)<|MERGE_RESOLUTION|>--- conflicted
+++ resolved
@@ -7,10 +7,7 @@
 from sklearn.metrics import (
     accuracy_score,
     average_precision_score,
-<<<<<<< HEAD
     balanced_accuracy_score,
-=======
->>>>>>> 225b4050
     explained_variance_score,
     f1_score,
     matthews_corrcoef,
