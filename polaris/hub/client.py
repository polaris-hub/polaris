--- conflicted
+++ resolved
@@ -649,27 +649,6 @@
 
                     # Step 3: Upload any associated Zarr archive
                 if dataset.uses_zarr:
-<<<<<<< HEAD
-                    logger.info("Copying Zarr archive to the Hub. This may take a while.")
-
-                    destination = storage.store("extension")
-
-                    # Locally consolidate Zarr archive metadata. Future updates on handling consolidated
-                    # metadata based on Zarr developers' recommendations can be tracked at:
-                    # https://github.com/zarr-developers/zarr-python/issues/1731
-                    zarr.consolidate_metadata(dataset.zarr_root.store.store)
-                    zmetadata_content = dataset.zarr_root.store.store[".zmetadata"]
-                    destination[".zmetadata"] = zmetadata_content
-
-                    # Copy the Zarr archive to the hub
-                    destination.copy_from_source(
-                        dataset.zarr_root.store.store, if_exists=if_exists, log=logger.info
-                    )
-
-            dataset_url = urljoin(self.settings.hub_url, response.headers.get("Content-Location"))
-            progress_indicator.update_success_msg(
-                f"Your dataset has been successfully uploaded to the Hub.\nView it here: {dataset_url}"
-=======
                     with track_progress(description="Copying Zarr archive", total=1):
                         destination = storage.store("extension")
 
@@ -685,10 +664,14 @@
                             dataset.zarr_root.store.store, if_exists=if_exists, log=logger.info
                         )
 
+
+            # progress_indicator.update_success_msg(
+            #     f"Your dataset has been successfully uploaded to the Hub.\nView it here: {dataset_url}"
+            # )
+
+            dataset_url = urljoin(self.settings.hub_url, response.headers.get("Content-Location"))
             progress.log(
-                f"[green]Your dataset has been successfully uploaded to the Hub. "
-                f"View it here: {urljoin(self.settings.hub_url, f'datasets/{dataset.owner}/{dataset.name}')}"
->>>>>>> 8c35a282
+                f"[green]Your dataset has been successfully uploaded to the Hub.\nView it here: {dataset_url}"
             )
 
     def _upload_v2_dataset(
@@ -755,17 +738,10 @@
                         dataset.zarr_root.store.store, if_exists=if_exists, log=logger.info
                     )
 
-<<<<<<< HEAD
             dataset_url = urljoin(self.settings.hub_url, response.headers.get("Content-Location"))
-            progress_indicator.update_success_msg(
-                f"Your V2 dataset has been successfully uploaded to the Hub.\nView it here: {dataset_url}"
-            )
-=======
-        dataset_url = urljoin(self.settings.hub_url, response.headers.get("Content-Location"))
-        progress.log(
-            f"[green]Your V2 dataset has been successfully uploaded to the Hub. View it here: {dataset_url}"
-        )
->>>>>>> 8c35a282
+            progress.log(
+                f"[green]Your V2 dataset has been successfully uploaded to the Hub.\nView it here: {dataset_url}"
+            )
 
     def upload_benchmark(
         self,
