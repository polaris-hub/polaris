--- conflicted
+++ resolved
@@ -11,15 +11,9 @@
 import zarr
 from authlib.integrations.base_client.errors import InvalidTokenError, MissingTokenError
 from authlib.integrations.httpx_client import OAuth2Client, OAuthError
-<<<<<<< HEAD
-from authlib.oauth2.client import OAuth2Client as _OAuth2Client
-from datamol.utils import fs
-from httpx import HTTPStatusError, Response
-=======
 from authlib.oauth2 import TokenAuth
 from authlib.oauth2.rfc6749 import OAuth2Token
-from httpx import HTTPStatusError
->>>>>>> 8de0a843
+from httpx import HTTPStatusError, Response
 from httpx._types import HeaderTypes, URLTypes
 from loguru import logger
 
@@ -185,69 +179,12 @@
             pass
 
         return response
-
-<<<<<<< HEAD
-    def _normalize_owner(
-        self,
-        artifact_owner: Optional[Union[str, HubOwner]] = None,
-        parameter_owner: Optional[Union[str, HubOwner]] = None,
-    ) -> HubOwner:
-        """
-        Normalize the owner of an artifact to a `HubOwner` instance.
-        The parameter owner takes precedence over the artifact owner.
-        """
-        if parameter_owner is not None:
-            artifact_owner = parameter_owner
-
-        if artifact_owner is None:
-            raise ValueError(
-                "Either specify the `owner` attribute for the artifact or pass the `owner` parameter."
-            )
-
-        return artifact_owner if isinstance(artifact_owner, HubOwner) else HubOwner(slug=artifact_owner)
-
+      
     def get_metadata_from_response(self, response: Response, key: str) -> Optional[str]:
         """Get custom metadata saved to the R2 object from the headers."""
         key = f"{self.settings.custom_metadata_prefix}{key}"
         return response.headers.get(key)
 
-    # =========================
-    #     Overrides
-    # =========================
-
-    @_OAuth2Client.token.setter
-    def token(self, value):
-        """Override the token setter to additionally save the token to a cache"""
-        super(OAuth2Client, type(self)).token.fset(self, value)  # type: ignore
-
-        # We cache afterwards, because the token setter adds fields we need to save (i.e. expires_at).
-        if self.cache_auth_token:
-            with fsspec.open(self._auth_token_cache_path, "w") as fd:
-                json.dump(value, fd)  # type: ignore
-
-    @property
-    def _auth_token_cache_path(self) -> str:
-        """If self.cache_auth_token is True, this is the location of the cached auth token."""
-        path = None
-        if self.cache_auth_token:
-            fs.mkdir(DEFAULT_CACHE_DIR, exist_ok=True)
-            path = fs.join(DEFAULT_CACHE_DIR, "polaris_auth_token.json")
-        return path
-
-    def create_authorization_url(self, **kwargs) -> tuple[str, Optional[str]]:
-        """Light wrapper to automatically pass in the right URL."""
-        return super().create_authorization_url(
-            url=self.settings.authorize_url, code_verifier=self.code_verifier, **kwargs
-        )
-
-    def fetch_token(self, **kwargs):
-        """Light wrapper to automatically pass in the right URL"""
-        return super().fetch_token(
-            url=self.settings.token_fetch_url, code_verifier=self.code_verifier, **kwargs
-        )
-
-=======
->>>>>>> 8de0a843
     def request(self, method, url, withhold_token=False, auth=httpx.USE_CLIENT_DEFAULT, **kwargs):
         """Wraps the base request method to handle errors"""
         try:
@@ -307,16 +244,12 @@
         dataset_list = [bm["artifactId"] for bm in response["data"]]
         return dataset_list
 
-<<<<<<< HEAD
     def get_dataset(
         self,
-        owner: Union[str, HubOwner],
+        owner: str | HubOwner,
         name: str,
         verify_checksum: ChecksumStrategy = "verify_unless_zarr",
     ) -> Dataset:
-=======
-    def get_dataset(self, owner: str | HubOwner, name: str, verify_checksum: bool = True) -> Dataset:
->>>>>>> 8de0a843
         """Load a dataset from the Polaris Hub.
 
         Args:
@@ -406,14 +339,10 @@
         return benchmarks_list
 
     def get_benchmark(
-<<<<<<< HEAD
         self,
-        owner: Union[str, HubOwner],
+        owner: str | HubOwner,
         name: str,
         verify_checksum: ChecksumStrategy = "verify_unless_zarr",
-=======
-        self, owner: str | HubOwner, name: str, verify_checksum: bool = True
->>>>>>> 8de0a843
     ) -> BenchmarkSpecification:
         """Load a benchmark from the Polaris Hub.
 
