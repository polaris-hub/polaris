--- conflicted
+++ resolved
@@ -690,13 +690,8 @@
             dataset.owner = HubOwner.normalize(owner or dataset.owner)
             dataset_json = dataset.model_dump(exclude_none=True, by_alias=True)
 
-<<<<<<< HEAD
             # Step 1: Upload dataset meta-data
             url = f"/v2/dataset/{dataset.artifact_id}"
-=======
-            # Step 1: Upload dataset metadata
-            url = f"/v2/dataset/{dataset.owner}/{dataset.name}"
->>>>>>> 7fd156b5
             response = self._base_request_to_hub(
                 url=url,
                 method="PUT",
@@ -791,31 +786,8 @@
         owner: HubOwner | str | None = None,
         parent_artifact_id: str | None = None,
     ):
-<<<<<<< HEAD
         """
         Upload a V1 benchmark to the Polaris Hub.
-=======
-        """Upload a benchmark to the Polaris Hub.
-
-        Info: Owner
-            You have to manually specify the owner in the benchmark data model. Because the owner could
-            be a user or an organization, we cannot automatically infer this from the logged-in user.
-
-        Note: Required metadata
-            The Polaris client and Hub maintain different requirements as to which metadata is required.
-            The requirements by the Hub are stricter, so when uploading to the Hub you might
-            get some errors on missing metadata. Make sure to fill-in as much of the metadata as possible
-            before uploading.
-
-        Note: Non-existent datasets
-            The client will _not_ upload the associated dataset to the Hub if it does not yet exist.
-            Make sure to specify an existing dataset or upload the dataset first.
-
-        Args:
-            benchmark: The benchmark to upload.
-            access: Grant public or private access to result
-            owner: Which Hub user or organization owns the artifact. Takes precedence over `benchmark.owner`.
->>>>>>> 7fd156b5
         """
         with track_progress(description="Uploading benchmark", total=1) as (progress, task):
             # Get the serialized data-model
@@ -855,13 +827,8 @@
             # 1. Upload the benchmark metadata to the Hub and prepare the Hub to receive the data
             # 2. Upload each index set bitmap to the Hub storage
 
-<<<<<<< HEAD
             # Step 1: Upload meta-data
             url = f"/v2/benchmark/{benchmark.artifact_id}"
-=======
-            # Step 1: Upload metadata
-            url = f"/v2/benchmark/{benchmark.owner}/{benchmark.name}"
->>>>>>> 7fd156b5
             response = self._base_request_to_hub(
                 url=url,
                 method="PUT",
