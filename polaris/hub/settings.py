--- conflicted
+++ resolved
@@ -34,6 +34,7 @@
     # Hub settings
     hub_url: HttpUrlString = "https://polarishub.io/"
     api_url: HttpUrlString | None = None
+    custom_metadata_prefix: str = "X-Amz-Meta-"
 
     # Hub authentication settings
     hub_token_url: HttpUrlString | None = None
@@ -45,11 +46,6 @@
     user_info_url: HttpUrlString = "https://clerk.polarishub.io/oauth/userinfo"
     scopes: str = "profile email"
     client_id: str = "agQP2xVM6JqMHvGc"
-<<<<<<< HEAD
-    ca_bundle: Optional[Union[str, bool]] = None
-    custom_metadata_prefix: str = "X-Amz-Meta-"
-=======
->>>>>>> 8de0a843
 
     # Networking settings
     ca_bundle: Union[str, bool, None] = None
