--- conflicted
+++ resolved
@@ -54,15 +54,11 @@
     @field_validator("api_url", mode="before")
     def validate_api_url(cls, v, info: ValidationInfo):
         if v is None:
-<<<<<<< HEAD
             v = urljoin(str(info.data["hub_url"]), "/api")
-=======
-            v = urljoin(str(info.data["hub_url"]), "/api/v1")
         return v
 
     @field_validator("hub_token_url", mode="before")
     def populate_hub_token_url(cls, v, info: ValidationInfo):
         if v is None:
             v = urljoin(str(info.data["hub_url"]), "/api/auth/token")
->>>>>>> 03455712
         return v