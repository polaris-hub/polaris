--- conflicted
+++ resolved
@@ -18,18 +18,12 @@
 from polaris.mixins._checksum import ChecksumMixin
 from polaris.utils.constants import DEFAULT_CACHE_DIR
 from polaris.utils.errors import InvalidDatasetError
-<<<<<<< HEAD
-from polaris.utils.types import AccessType, HubOwner, ZarrConflictResolution
-=======
 from polaris.utils.types import (
     AccessType,
-    HttpUrlString,
     HubOwner,
-    SupportedLicenseType,
     ZarrConflictResolution,
     TimeoutTypes,
 )
->>>>>>> 03ad4b72
 
 # Constants
 _SUPPORTED_TABLE_EXTENSIONS = ["parquet"]
@@ -203,16 +197,12 @@
 
         return arr
 
-<<<<<<< HEAD
-    def upload_to_hub(self, access: AccessType = "private", owner: Union[HubOwner, str, None] = None):
-=======
     def upload_to_hub(
         self,
         access: Optional[AccessType] = "private",
         owner: Union[HubOwner, str, None] = None,
         timeout: TimeoutTypes = (10, 200),
     ):
->>>>>>> 03ad4b72
         """
         Very light, convenient wrapper around the
         [`PolarisHubClient.upload_dataset`][polaris.hub.client.PolarisHubClient.upload_dataset] method.
