import os.path
import string

import zarr
import fsspec
import json

import numpy as np
import pandas as pd

from hashlib import md5
from collections import defaultdict
from typing import Dict, Optional, Union, Tuple, Literal
from pydantic import BaseModel, field_validator, model_validator
from loguru import logger

from polaris.utils import fs
from polaris.dataset._column import ColumnAnnotation
from polaris.utils.constants import DEFAULT_CACHE_DIR
from polaris.utils.io import robust_copy, get_zarr_root
from polaris.utils.errors import InvalidDatasetError, PolarisChecksumError
from polaris.utils.dict2html import dict2html


# Constants
_SUPPORTED_TABLE_EXTENSIONS = ["parquet"]
_CACHE_SUBDIR = "datasets"
_INDEX_SEP = "#"
_INDEX_FMT = f"{{path}}{_INDEX_SEP}{{index}}"


class Dataset(BaseModel):
    """Basic data-model for a Polaris dataset, implemented as a [Pydantic](https://docs.pydantic.dev/latest/) model.

    At its core, a dataset in Polaris is a tabular data structure that stores data-points in a row-wise manner.
    A Dataset can have multiple modalities or targets, can be sparse and can be part of one or multiple
     [`BenchmarkSpecification`][polaris.benchmark.BenchmarkSpecification] objects.

    Info: Pointer columns
        Whereas a `Dataset` contains all information required to construct a dataset, it is not ready yet.
        For complex data, such as images, we support storing the content in external blobs of data.
        In that case, the table contains _pointers_ to these blobs that are dynamically loaded when needed.

    Attributes:
        table: The core data-structure, storing data-points in a row-wise manner. Can be specified as either a
            path to a `.parquet` file or a `pandas.DataFrame`.
        annotations: Each column _can be_ annotated with a [`ColumnAnnotation`][polaris.dataset.ColumnAnnotation] object.
            Importantly, this is used to annotate whether a column is a pointer column.
        name: A URL-compatible name for the dataset, can only use alpha-numeric characters, underscores and dashes).
        description: A beginner-friendly, short description of the dataset.
        source: The data source, e.g. a DOI, Github repo or URI.
        md5sum: The checksum is used to verify the version of the benchmark specification. If specified, it will
            raise an error if the specified checksum doesn't match the computed checksum.

    Raises:
        InvalidDatasetError: If the dataset does not conform to the Pydantic data-model specification.
        PolarisChecksumError: If the specified checksum does not match the computed checksum.
    """

    # Public attributes
    table: Union[pd.DataFrame, str]
    annotations: Dict[str, ColumnAnnotation] = {}
    name: Optional[str] = None
    description: Optional[str] = None
    source: Optional[str] = None
    md5sum: Optional[str] = None
    cache_dir: Optional[str] = None  # Where to cache the data to if cache() is called.

    # Private attributes
    _path_to_hash: Dict[str, Dict[str, str]] = defaultdict(dict)
    _has_been_warned: bool = False
    _has_been_cached: bool = False

    # Pydantic config
    model_config = {"arbitrary_types_allowed": True}

    @field_validator("table")
    def _validate_table(cls, v):
        """If the table is not a dataframe yet, assume it's a path and try load it."""
        if not isinstance(v, pd.DataFrame):
            if not fs.is_file(v) or fs.get_extension(v) not in _SUPPORTED_TABLE_EXTENSIONS:
                raise InvalidDatasetError(f"{v} is not a valid DataFrame or .parquet path.")
            v = pd.read_parquet(v)
        return v

    @field_validator("name")
    def _validate_name(cls, v):
        """
        Verify the name only contains valid characters which can be used in a file path.
        """
        if v is None:
            return v
        valid_characters = string.ascii_letters + string.digits + "_-"
        if not all(c in valid_characters for c in v):
            raise InvalidDatasetError(f"`name` can only contain alpha-numeric characters, - or _, found {v}")
        return v

    @model_validator(mode="after")
    @classmethod
    def _validate_model(cls, m: "Dataset"):
        """If a checksum is provided, verify it matches what the checksum should be.
        If no checksum is provided, make sure it is set.
        If no cache_dir is provided, set it to the default cache dir and make sure it exists
        """

        # Verify that all annotations are for columns that exist
        if any(k not in m.table.columns for k in m.annotations):
            raise InvalidDatasetError("There is annotations for columns that do not exist")

        # Set a default for missing annotations and convert strings to Modality
        for c in m.table.columns:
            if c not in m.annotations:
                m.annotations[c] = ColumnAnnotation()

        # Verify the checksum
        # NOTE (cwognum): Is it still reasonable to always verify this as the dataset size grows?
        actual = m.md5sum
        expected = cls._compute_checksum(m.table)

        if actual is None:
            m.md5sum = expected
        elif actual != expected:
            raise PolarisChecksumError(
                "The dataset md5sum does not match what was specified in the meta-data. "
                f"{actual} != {expected}"
            )

        # Set the default cache dir if none and make sure it exists
        if m.cache_dir is None:
            m.cache_dir = fs.join(DEFAULT_CACHE_DIR, _CACHE_SUBDIR, m.name, m.md5sum)
        fs.mkdir(m.cache_dir, exist_ok=True)

        return m

    @staticmethod
    def _compute_checksum(table):
        """Computes a hash of the dataset.

        This is meant to uniquely identify the dataset and can be used to verify the version.

        1. Is not sensitive to the ordering of the columns or rows in the table.
        2. Purposefully does not include the meta-data (source, description, name, annotations).
        3. For any pointer column, it uses a hash of the path instead of the file contents.
            This is a limitation, but probably a reasonable assumption that helps practicality.
            A big downside is that as the dataset is saved elsewhere, the hash changes.
        """
        hash_fn = md5()

        # Sort the columns s.t. the checksum is not sensitive to the column-ordering
        df = table.copy(deep=True)
        df = df[sorted(df.columns.tolist())]

        # Use the sum of the row-wise hashes s.t. the hash is insensitive to the row-ordering
        table_hash = pd.util.hash_pandas_object(df).sum()
        hash_fn.update(table_hash)

        checksum = hash_fn.hexdigest()
        return checksum

    def get_data(self, row: Union[str, int], col: str) -> np.ndarray:
        """Since the dataset might contain pointers to external files, data retrieval is more complicated
        than just indexing the `table` attribute. This method provides an end-point for seamlessly
        accessing the underlying data.

        Args:
            row: The row index in the `Dataset.table` attribute
            col: The column index in the `Dataset.table` attribute

        Returns:
            A numpy array with the data at the specified indices. If the column is a pointer column,
                the content of the referenced file is loaded to memory.
        """

        def _load(p: str, index: Optional[int]) -> np.ndarray:
            """Tiny helper function to reduce code repetition."""
            arr = zarr.convenience.load(p)
            if index is not None:
                arr = arr[index]
            return arr

        value = self.table.loc[row, col]
        if not self.annotations[col].is_pointer:
            return value

        value, index = self._split_index_from_path(value)

        # In the case it is a pointer column, we need to load additional data into memory
        # We first check if the data has been downloaded to the cache.
        path = self._get_cache_path(column=col, value=value)
        if fs.exists(path):
            return _load(path, index)

        # If it doesn't exist, we load from the original path and warn if not local
        if not fs.is_local_path(value) and not self._has_been_warned:
            logger.warning(
                f"You're loading data from a remote location. "
                f"To speed up this process, consider caching the dataset first "
                f"using {self.__class__.__name__}.cache()"
            )
            self._has_been_warned = True
        return _load(value, index)

    @classmethod
    def from_zarr(cls, path: str) -> "Dataset":
        """Parse a [.zarr](https://zarr.readthedocs.io/en/stable/index.html) hierarchy into a Polaris `Dataset`.

        In short: A `.zarr` file can contain groups and arrays, where each group can again contain groups and arrays.
        Additional user attributes (for any array or group) are saved as JSON files.

        Within Polaris:

        1. Each subgroup of the root group corresponds to a single column.
        2. Each subgroup can contain:
            - A single array with _all_ datapoints.
            - A single array _per_ datapoint.
        3. Additional meta-data is saved to the user attributes of the root group.
        3. The indices are required to be integers.

        Tip: Tutorial
            To learn more about the zarr format, see the
            [tutorial](../tutorials/dataset_zarr.ipynb).

        Args:
            path: The path to the root of the `.zarr` directory. Should be compatible with fsspec.
        """

        root = zarr.open(path, "r")

        # Get the user attributes
        attrs = root.attrs.asdict()
        possible_user_attr = ["name", "description", "source", "annotations"]
        attrs = {k: v for k, v in attrs.items() if k in possible_user_attr}

        # Set the annotations
        attrs["annotations"] = attrs.get("annotations", {})
        for column_label in root.group_keys():
            obj = attrs["annotations"].get(column_label, {})
            obj = ColumnAnnotation.model_validate(obj)
            obj.is_pointer = True
            attrs["annotations"][column_label] = obj

        # Construct the table
        # Parse any group into a column
        data = defaultdict(dict)
        for col, group in root.groups():
            keys = list(group.array_keys())

            if len(keys) == 1:
                arr = group[keys[0]]
                for i, arr_row in enumerate(arr):
                    # In case all data is saved in a single array, we construct a path with an index suffix.
                    data[col][i] = _INDEX_FMT.format(path=fs.join(path, arr.name), index=i)

            else:
                for name, arr in group.arrays():
                    try:
                        name = int(name)
                    except ValueError as error:
<<<<<<< HEAD
                        raise TypeError("Array names in .zarr hierarchies should be integers") from error
                    data[col][name] = fs.join(path, arr.path)

        # Parse additional columns from the user attributes
        attrs = root.attrs.asdict()
        cols = list(attrs.keys())
        for col in cols:
            if col not in expected_user_attrs:
                if not isinstance(attrs[col], dict):
                    raise TypeError(
                        f"Expected the dictionary type for user attr `{col}`, found {type(attrs[col])}"
                    )
                # All non-expected user attrs are assumed to be additional columns
                # These should be specified as dicts with index -> value
                d = {}
                for k, v in attrs.pop(col).items():
                    try:
                        k = int(k)
                    except ValueError as error:
                        raise TypeError("Column names in .zarr hierarchies should be integers") from error
                    d[k] = v
                data[col] = d

=======
                        raise InvalidDatasetError(
                            "All names for arrays in the .zarr archive are required to be integers."
                        ) from error
                    data[col][name] = fs.join(path, arr.path)

>>>>>>> 933c743e
        # Construct the dataset
        table = pd.DataFrame(data)
        return cls(table=table, **attrs)

    @classmethod
    def from_json(cls, path: str) -> "Dataset":
        """Loads a dataset from a JSON file.

        Args:
            path: The path to the JSON file.
        """
        with fsspec.open(path, "r") as fd:
            data = json.load(fd)
        return Dataset.model_validate(data)

    def to_zarr(
        self,
        destination: str,
        array_mode: Dict[str, Literal["single", "multiple"]],
    ) -> str:
        """Saves a dataset to a .zarr file. For more information on the resulting structure,
        see [`from_zarr`][polaris.dataset.Dataset.from_zarr].

        Tip: Tutorial
            To learn more about the zarr format, see the
            [tutorial](../tutorials/dataset_zarr.ipynb).

        Args:
            destination: The _directory_ to save the associated data to.
            array_mode: For each of the columns, whether to save all datapoints in a single array
                or create an array per datapoint. Should be one of "single" or "multiple".

        Returns:
            The path to the root zarr file.
        """

        if array_mode not in ["single", "multiple"]:
            raise ValueError(f"array_mode should be one of 'single' or 'multiple', not {array_mode}")

        fs.mkdir(destination, exist_ok=True)
        path = fs.join(destination, "dataset.zarr")

        if not isinstance(array_mode, dict):
            array_mode = {k: array_mode for k in self.table.columns}

        root = zarr.open(path, "w")
        for col in self.table.columns:
            group = root.create_group(col)

            # Load an example to get the dtype and shape
            example = self.get_data(row=0, col=col)

            if array_mode[col] == "single":
                # Create one big array for all datapoints
                shape = (len(self.table), *example.shape)
                arr = group.empty(col, shape=shape, dtype=example.dtype)

                for row in self.table.index:
                    # Save the data to the array
                    arr[row] = self.get_data(row=row, col=col)
            else:
                for row in self.table.index:
                    # Create an array per datapoint
                    group.array(row, self.get_data(row=row, col=col))

        # Save the meta-data
        root.user_attrs = {
            "name": self.name,
            "description": self.description,
            "source": self.source,
            "annotations": {k: v.model_dump() for k, v in self.annotations.items()},
        }
        return path

    def to_json(self, destination: str) -> str:
        """
        Save the dataset to a destination directory as a JSON file.

        Warning: Multiple files
            Perhaps unintuitive, this method creates multiple files.

            1. `/path/to/destination/dataset.json`: This file can be loaded with
                [`Dataset.from_json`][polaris.dataset.Dataset.from_json].
            2. `/path/to/destination/table.parquet`: The `Dataset.table` attribute is saved here.
            3. _(Optional)_ `/path/to/destination/data/*`: Any additional blobs of data referenced by the
                    pointer columns will be stored here.

        Args:
            destination: The _directory_ to save the associated data to.

        Returns:
            The path to the JSON file.
        """
        fs.mkdir(destination, exist_ok=True)
        table_path = fs.join(destination, "table.parquet")
        dataset_path = fs.join(destination, "dataset.json")
        pointer_dir = fs.join(destination, "data")

        # Save additional data
        new_table = self._copy_and_update_pointers(pointer_dir, inplace=False)

        serialized = self.model_dump()
        serialized["table"] = table_path

        # We need to recompute the checksum, as the pointer paths have changed
        serialized["md5sum"] = self._compute_checksum(new_table)

        new_table.to_parquet(table_path)
        with fsspec.open(dataset_path, "w") as f:
            json.dump(serialized, f)

        return dataset_path

    def cache(self, cache_dir: Optional[str] = None) -> str:
        """Caches the dataset by downloading all additional data for pointer columns to a local directory.

        Args:
            cache_dir: The directory to cache the data to. If not provided,
                this will fall back to the `Dataset.cache_dir` attribute

        Returns:
            The path to the cache directory.
        """

        if cache_dir is not None:
            self.cache_dir = cache_dir

        if not self._has_been_cached:
            self._copy_and_update_pointers(self.cache_dir, inplace=True)
            self._has_been_cached = True
        return self.cache_dir

    def _get_cache_path(self, column: str, value: str) -> Optional[str]:
        """
        Returns where the data _would be_ cached for any entry in the pointer columns,
        or None if the column is not a pointer column.
        """
        if not self.annotations[column].is_pointer:
            return

        if value not in self._path_to_hash[column]:
            h = md5(value.encode("utf-8")).hexdigest()

            value, _ = self._split_index_from_path(value)
            ext = fs.get_extension(value)
            dst = fs.join(self.cache_dir, column, f"{h}.{ext}")

            # The reason for caching the path is to speed-up retrieval. Hashing can be slow and with large
            # datasets this could become a bottleneck.
            self._path_to_hash[column][value] = dst

        return self._path_to_hash[column][value]

    def size(self):
        return len(self), len(self.table.columns)

    def _split_index_from_path(self, path: str) -> Tuple[str, Optional[int]]:
        """
        Paths can have an additional index appended to them.
        This extracts that index from the path.
        """
        index = None
        if _INDEX_SEP in path:
            path, index = path.split(_INDEX_SEP)
            index = int(index)
        return path, index

    def _copy_and_update_pointers(
        self, save_dir: str, table: Optional[pd.DataFrame] = None, inplace: bool = False
    ) -> pd.DataFrame:
        """Copy and update the path in the table to the new destination"""

        def fn(path):
            """Helper function that can be used within Pandas apply to copy and update all files"""

            # We copy the entire .zarr hierarchy
            root = get_zarr_root(path)
            if root is None:
                raise NotImplementedError(
                    "Only the .zarr file format is currently supported for pointer columns"
                )

            # We could introduce name collisions here and thus use a hash of the original path for the destination
            dst = fs.join(save_dir, f"{md5(root.encode('utf-8')).hexdigest()}.zarr")
            robust_copy(root, dst)

            diff = os.path.relpath(path, root)
            dst = fs.join(dst, diff)
            return dst

        if table is None:
            table = self.table
        if not inplace:
            table = self.table.copy(deep=True)

        for c in table.columns:
            if self.annotations[c].is_pointer:
                table[c] = table[c].apply(fn)
        return table

    def _repr_dict_(self) -> dict:
        """Utility function for pretty-printing to the command line and jupyter notebooks"""
        repr_dict = self.model_dump()
        repr_dict.pop("table")
        return repr_dict

    def _repr_html_(self):
        """For pretty-printing in Jupyter Notebooks"""
        return dict2html(self._repr_dict_())

    def __len__(self):
        return len(self.table)

    def __repr__(self):
        return json.dumps(self._repr_dict_(), indent=2)

    def __str__(self):
        return self.__repr__()

    def __eq__(self, other):
        """Whether two datasets are equal is solely determined by the checksum"""
        if not isinstance(other, Dataset):
            return False
        return self.md5sum == other.md5sum<|MERGE_RESOLUTION|>--- conflicted
+++ resolved
@@ -256,37 +256,11 @@
                     try:
                         name = int(name)
                     except ValueError as error:
-<<<<<<< HEAD
-                        raise TypeError("Array names in .zarr hierarchies should be integers") from error
-                    data[col][name] = fs.join(path, arr.path)
-
-        # Parse additional columns from the user attributes
-        attrs = root.attrs.asdict()
-        cols = list(attrs.keys())
-        for col in cols:
-            if col not in expected_user_attrs:
-                if not isinstance(attrs[col], dict):
-                    raise TypeError(
-                        f"Expected the dictionary type for user attr `{col}`, found {type(attrs[col])}"
-                    )
-                # All non-expected user attrs are assumed to be additional columns
-                # These should be specified as dicts with index -> value
-                d = {}
-                for k, v in attrs.pop(col).items():
-                    try:
-                        k = int(k)
-                    except ValueError as error:
-                        raise TypeError("Column names in .zarr hierarchies should be integers") from error
-                    d[k] = v
-                data[col] = d
-
-=======
                         raise InvalidDatasetError(
                             "All names for arrays in the .zarr archive are required to be integers."
                         ) from error
                     data[col][name] = fs.join(path, arr.path)
 
->>>>>>> 933c743e
         # Construct the dataset
         table = pd.DataFrame(data)
         return cls(table=table, **attrs)
