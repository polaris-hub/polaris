--- conflicted
+++ resolved
@@ -521,12 +521,7 @@
 
     def _repr_dict_(self) -> dict:
         """Utility function for pretty-printing to the command line and jupyter notebooks"""
-<<<<<<< HEAD
-        repr_dict = self.model_dump(exclude={'table'})
-        repr_dict['cache_dir'] = str(repr_dict['cache_dir'])
-=======
         repr_dict = self.model_dump(exclude={"table", "zarr_md5sum_manifest"})
->>>>>>> 65a52802
         return repr_dict
 
     def _repr_html_(self):
