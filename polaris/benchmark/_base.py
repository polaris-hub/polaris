import json
from hashlib import md5
from typing import Any, Callable, Optional, Union

import fsspec
import numpy as np
from datamol.utils import fs
from pydantic import (
    Field,
    ValidationInfo,
    computed_field,
    field_serializer,
    field_validator,
    model_validator,
)
from sklearn.utils.multiclass import type_of_target

from polaris._artifact import BaseArtifactModel
from polaris.dataset import Dataset, Subset, CompetitionDataset
from polaris.evaluate import BenchmarkResults, Metric
from polaris.evaluate.utils import evaluate_benchmark
from polaris.hub.settings import PolarisHubSettings
from polaris.utils.dict2html import dict2html
from polaris.utils.errors import InvalidBenchmarkError, PolarisChecksumError
from polaris.utils.misc import listit
from polaris.utils.types import (
    AccessType,
    HubOwner,
    PredictionsType,
    SplitType,
    TargetType,
    TaskType,
)

ColumnsType = Union[str, list[str]]


class BenchmarkSpecification(BaseArtifactModel):
    """This class wraps a [`Dataset`][polaris.dataset.Dataset] with additional data
     to specify the evaluation logic.

    Specifically, it specifies:

    1. Which dataset to use (see [`Dataset`][polaris.dataset.Dataset]);
    2. Which columns are used as input and which columns are used as target;
    3. Which metrics should be used to evaluate performance on this task;
    4. A predefined, static train-test split to use during evaluation.

    info: Subclasses
        Polaris includes various subclasses of the `BenchmarkSpecification` that provide a more precise data-model or
         additional logic, e.g. [`SingleTaskBenchmarkSpecification`][polaris.benchmark.SingleTaskBenchmarkSpecification].

    Examples:
        Basic API usage:
        ```python
        import polaris as po

        # Load the benchmark from the Hub
        benchmark = po.load_benchmark("polaris/hello-world-benchmark")

        # Get the train and test data-loaders
        train, test = benchmark.get_train_test_split()

        # Use the training data to train your model
        # Get the input as an array with 'train.inputs' and 'train.targets'
        # Or simply iterate over the train object.
        for x, y in train:
            ...

        # Work your magic to accurately predict the test set
        predictions = [0.0 for x in test]

        # Evaluate your predictions
        results = benchmark.evaluate(predictions)

        # Submit your results
        results.upload_to_hub(owner="dummy-user")
        ```

    Attributes:
        dataset: The dataset the benchmark specification is based on.
        target_cols: The column(s) of the original dataset that should be used as target.
        input_cols: The column(s) of the original dataset that should be used as input.
        split: The predefined train-test split to use for evaluation.
        metrics: The metrics to use for evaluating performance
        main_metric: The main metric used to rank methods. If `None`, the first of the `metrics` field.
        md5sum: The checksum is used to verify the version of the dataset specification. If specified, it will
            raise an error if the specified checksum doesn't match the computed checksum.
        readme: Markdown text that can be used to provide a formatted description of the benchmark.
            If using the Polaris Hub, it is worth noting that this field is more easily edited through the Hub UI
            as it provides a rich text editor for writing markdown.
        target_types: A dictionary that maps target columns to their type. If not specified, this is automatically inferred.
    For additional meta-data attributes, see the [`BaseArtifactModel`][polaris._artifact.BaseArtifactModel] class.
    """

    # Public attributes
    # Data
    dataset: Union[Union[Dataset, CompetitionDataset], str, dict[str, Any]]
    target_cols: ColumnsType
    input_cols: ColumnsType
    split: SplitType
    metrics: Union[str, Metric, list[Union[str, Metric]]]
    main_metric: Optional[Union[str, Metric]] = None
    md5sum: Optional[str] = None

    # Additional meta-data
    readme: str = ""
    target_types: dict[str, Optional[Union[TargetType, str]]] = Field(
        default_factory=dict, validate_default=True
    )

    @field_validator("dataset")
    def _validate_dataset(cls, v):
        """
        Allows either passing a Dataset object or the kwargs to create one
        TODO (cwognum): Allow multiple datasets to be used as part of a benchmark
        """
        if isinstance(v, dict):
            v = Dataset(**v)
        elif isinstance(v, str):
            v = Dataset.from_json(v)
        return v

    @field_validator("target_cols", "input_cols")
    def _validate_cols(cls, v, info: ValidationInfo):
        """Verifies all columns are present in the dataset."""
        if not isinstance(v, list):
            v = [v]
        if len(v) == 0:
            raise InvalidBenchmarkError("Specify at least a single column")
        if info.data.get("dataset") is not None and not all(
            c in info.data["dataset"].table.columns for c in v
        ):
            raise InvalidBenchmarkError("Not all specified target columns were found in the dataset.")
        return v

    @field_validator("metrics")
    def _validate_metrics(cls, v):
        """
        Verifies all specified metrics are either a Metric object or a valid metric name.
        Also verifies there are no duplicate metrics.

        If there are multiple test sets, it is assumed the same metrics are used across test sets.
        """
        if not isinstance(v, list):
            v = [v]

        v = [m if isinstance(m, Metric) else Metric[m] for m in v]

        if len(set(v)) != len(v):
            raise InvalidBenchmarkError("The task specifies duplicate metrics")

        if len(v) == 0:
            raise InvalidBenchmarkError("Specify at least one metric")

        return v

    @field_validator("main_metric")
    def _validate_main_metric(cls, v):
        """Converts the main metric to a Metric object if it is a string."""
        # lu: v can be None.
        if v and not isinstance(v, Metric):
            v = Metric[v]
        return v

    @field_validator("split")
    def _validate_split(cls, v, info: ValidationInfo):
        """
        Verifies that:
          1) There is at least two, non-empty partitions
          2) All indices are valid given the dataset
          3) There is no duplicate indices in any of the sets
          3) There is no overlap between the train and test set
        """

        # There is at least two, non-empty partitions
        if (
            len(v[0]) == 0
            or (isinstance(v[1], dict) and any(len(v) == 0 for v in v[1].values()))
            or (not isinstance(v[1], dict) and len(v[1]) == 0)
        ):
            raise InvalidBenchmarkError("The predefined split contains empty partitions")

        train_indices = v[0]
        test_indices = [i for part in v[1].values() for i in part] if isinstance(v[1], dict) else v[1]

        # The train and test indices do not overlap
        if any(i in train_indices for i in test_indices):
            raise InvalidBenchmarkError("The predefined split specifies overlapping train and test sets")

        # Duplicate indices
        if len(set(train_indices)) != len(train_indices):
            raise InvalidBenchmarkError("The training set contains duplicate indices")
        if len(set(test_indices)) != len(test_indices):
            raise InvalidBenchmarkError("The test set contains duplicate indices")

        # All indices are valid given the dataset
        if info.data["dataset"] is not None:
            if any(i < 0 or i >= len(info.data["dataset"]) for i in train_indices + test_indices):
                raise InvalidBenchmarkError("The predefined split contains invalid indices")
        return v

    @field_validator("target_types")
    def _validate_target_types(cls, v, info: ValidationInfo):
        """Try to automatically infer the target types if not already set"""

        dataset = info.data.get("dataset")
        target_cols = info.data.get("target_cols")

        if dataset is None or target_cols is None:
            return v

        for target in target_cols:
            if target not in v:
                val = dataset[:, target]
                # remove the nans for mutiple task dataset when the table is sparse
                target_type = type_of_target(val[~np.isnan(val)])
                if target_type == "continuous":
                    v[target] = TargetType.REGRESSION
                elif target_type in ["binary", "multiclass"]:
                    v[target] = TargetType.CLASSIFICATION
                else:
                    v[target] = None
            elif not isinstance(v, TargetType):
                v[target] = TargetType(v[target])
        return v

    @model_validator(mode="after")
    @classmethod
    def _validate_model(cls, m: "BenchmarkSpecification"):
        """
        If a checksum is provided, verify it matches what the checksum should be.
        If no checksum is provided, make sure it is set.
        Also sets a default metric if missing.
        """

        # Validate checksum
        checksum = m.md5sum

        expected = cls._compute_checksum(
            dataset=m.dataset,
            target_cols=m.target_cols,
            input_cols=m.input_cols,
            split=m.split,
            metrics=m.metrics,
        )

        if checksum is None:
            m.md5sum = expected
        elif checksum != expected:
            raise PolarisChecksumError(
                "The dataset checksum does not match what was specified in the meta-data. "
                f"{checksum} != {expected}"
            )

        # Set a default main metric if not set yet
        if m.main_metric is None:
            m.main_metric = m.metrics[0]

        return m

    @field_serializer("metrics", "main_metric")
    def _serialize_metrics(self, v):
        """Return the string identifier so we can serialize the object"""
        if isinstance(v, Metric):
            return v.name
        return [m.name for m in v]

    @field_serializer("split")
    def _serialize_split(self, v):
        """Convert any tuple to list to make sure it's serializable"""
        return listit(v)

    @field_serializer("target_types")
    def _serialize_target_types(self, v):
        """Convert from enum to string to make sure it's serializable"""
        return {k: v.value for k, v in self.target_types.items()}

    @staticmethod
    def _compute_checksum(dataset, target_cols, input_cols, split, metrics):
        """
        Computes a hash of the benchmark.

        This is meant to uniquely identify the benchmark and can be used to verify the version.
        """

        hash_fn = md5()
        hash_fn.update(dataset.md5sum.encode("utf-8"))
        for c in sorted(target_cols):
            hash_fn.update(c.encode("utf-8"))
        for c in sorted(input_cols):
            hash_fn.update(c.encode("utf-8"))
        for m in sorted(metrics, key=lambda k: k.name):
            hash_fn.update(m.name.encode("utf-8"))

        if not isinstance(split[1], dict):
            split = split[0], {"test": split[1]}

        # Train set
        s = json.dumps(sorted(split[0]))
        hash_fn.update(s.encode("utf-8"))

        # Test sets
        for k in sorted(split[1].keys()):
            s = json.dumps(sorted(split[1][k]))
            hash_fn.update(k.encode("utf-8"))
            hash_fn.update(s.encode("utf-8"))

        checksum = hash_fn.hexdigest()
        return checksum

    @computed_field
    @property
    def n_train_datapoints(self) -> int:
        """The size of the train set."""
        return len(self.split[0])

    @computed_field
    @property
    def n_test_sets(self) -> int:
        """The number of test sets"""
        return len(self.split[1]) if isinstance(self.split[1], dict) else 1

    @computed_field
    @property
    def n_test_datapoints(self) -> dict[str, int]:
        """The size of (each of) the test set(s)."""
        if self.n_test_sets == 1:
            return {"test": len(self.split[1])}
        else:
            return {k: len(v) for k, v in self.split[1].items()}

    @computed_field
    @property
    def n_classes(self) -> dict[str, int]:
        """The number of classes for each of the target columns."""
        n_classes = {}
        for target in self.target_cols:
            target_type = self.target_types[target]
            if target_type is None or target_type == TargetType.REGRESSION:
                continue
            n_classes[target] = self.dataset.table.loc[:, target].nunique()
        return n_classes

    @computed_field
    @property
    def task_type(self) -> str:
        """The high-level task type of the benchmark."""
        v = TaskType.MULTI_TASK if len(self.target_cols) > 1 else TaskType.SINGLE_TASK
        return v.value

    def _get_subset(self, indices, hide_targets=True, featurization_fn=None):
        """Returns a [`Subset`][polaris.dataset.Subset] using the given indices. Used
        internally to construct the train and test sets."""
        return Subset(
            dataset=self.dataset,
            indices=indices,
            input_cols=self.input_cols,
            target_cols=self.target_cols,
            hide_targets=hide_targets,
            featurization_fn=featurization_fn,
        )

    def _get_test_set(
        self, hide_targets=True, featurization_fn: Optional[Callable] = None
    ) -> Union["Subset", dict[str, Subset]]:
        """Construct the test set(s), given the split in the benchmark specification. Used
        internally to construct the test set for client use and evaluation.
        """

        def make_test_subset(vals):
            return self._get_subset(vals, hide_targets=hide_targets, featurization_fn=featurization_fn)

        test_split = self.split[1]
        if isinstance(test_split, dict):
            test = {k: make_test_subset(v) for k, v in test_split.items()}
        else:
            test = make_test_subset(test_split)

        return test

    def get_train_test_split(
        self, featurization_fn: Optional[Callable] = None
    ) -> tuple[Subset, Union["Subset", dict[str, Subset]]]:
        """Construct the train and test sets, given the split in the benchmark specification.

        Returns [`Subset`][polaris.dataset.Subset] objects, which offer several ways of accessing the data
        and can thus easily serve as a basis to build framework-specific (e.g. PyTorch, Tensorflow)
        data-loaders on top of.

        Args:
            featurization_fn: A function to apply to the input data. If a multi-input benchmark, this function
                expects an input in the format specified by the `input_format` parameter.

        Returns:
            A tuple with the train `Subset` and test `Subset` objects.
            If there are multiple test sets, these are returned in a dictionary and each test set has
            an associated name. The targets of the test set can not be accessed.
        """

        train = self._get_subset(self.split[0], hide_targets=False, featurization_fn=featurization_fn)
        test = self._get_test_set(hide_targets=True, featurization_fn=featurization_fn)

        return train, test

    def evaluate(
        self, y_pred: Optional[PredictionsType] = None, y_prob: Optional[PredictionsType] = None
    ) -> BenchmarkResults:
        """Execute the evaluation protocol for the benchmark, given a set of predictions.

        info: What about `y_true`?
            Contrary to other frameworks that you might be familiar with, we opted for a signature that includes just
            the predictions. This reduces the chance of accidentally using the test targets during training.

        For this method, we make the following assumptions:

        1. There can be one or multiple test set(s);
        2. There can be one or multiple target(s);
        3. The metrics are _constant_ across test sets;
        4. The metrics are _constant_ across targets;
        5. There can be metrics which measure across tasks.

        Args:
            y_pred: The predictions for the test set, as NumPy arrays.
                If there are multiple targets, the predictions should be wrapped in a dictionary with the target labels as keys.
                If there are multiple test sets, the predictions should be further wrapped in a dictionary
                    with the test subset labels as keys.
            y_prob: The predicted probabilities for the test set, as NumPy arrays.

        Returns:
            A `BenchmarkResults` object. This object can be directly submitted to the Polaris Hub.
        """

        # Instead of having the user pass the ground truth, we extract it from the benchmark spec ourselves.
        # This simplifies the API, but also was added to make accidental access to the test set targets less likely.
        # See also the `hide_targets` parameter in the `Subset` class.
<<<<<<< HEAD
        test = self._get_test_set(hide_targets=False)
        if isinstance(test, dict):
            y_true = {k: v.targets for k, v in test.items()}
        else:
            y_true = test.targets

        scores = evaluate_benchmark(y_pred, y_true, self.target_cols, self.metrics)
=======
        test = self.get_train_test_split()[1]

        if not isinstance(test, dict):
            test = {"test": test}

        y_true = {}
        for k, test_subset in test.items():
            with tmp_attribute_change(test_subset, "_hide_targets", False):
                y_true[k] = test_subset.targets

        if not isinstance(y_pred, dict) or all(k in self.target_cols for k in y_pred):
            y_pred = {"test": y_pred}

        if not isinstance(y_prob, dict) or all(k in self.target_cols for k in y_prob):
            y_prob = {"test": y_prob}

        if any(k not in y_pred for k in test.keys()) and any(k not in y_prob for k in test.keys()):
            raise KeyError(
                f"Missing keys for at least one of the test sets. Expecting: {sorted(test.keys())}"
            )

        # Results are saved in a tabular format. For more info, see the BenchmarkResults docs.
        scores: ResultsType = pd.DataFrame(columns=BenchmarkResults.RESULTS_COLUMNS)

        # For every test set...
        for test_label, y_true_subset in y_true.items():
            # For every metric...
            for metric in self.metrics:
                if metric.is_multitask:
                    # Multi-task but with a metric across targets
                    score = metric(
                        y_true=y_true_subset, y_pred=y_pred.get(test_label), y_prob=y_prob.get(test_label)
                    )
                    scores.loc[len(scores)] = (test_label, "aggregated", metric, score)
                    continue

                if not isinstance(y_true_subset, dict):
                    # Single task
                    score = metric(
                        y_true=y_true_subset, y_pred=y_pred.get(test_label), y_prob=y_prob.get(test_label)
                    )
                    scores.loc[len(scores)] = (
                        test_label,
                        self.target_cols[0],
                        metric,
                        score,
                    )
                    continue

                # Otherwise, for every target...
                for target_label, y_true_target in y_true_subset.items():
                    # Single-task metrics for a multi-task benchmark
                    # In such a setting, there can be NaN values, which we thus have to filter out.
                    mask = ~np.isnan(y_true_target)
                    score = metric(
                        y_true=y_true_target[mask],
                        y_pred=y_pred[test_label][target_label][mask]
                        if y_pred[test_label] is not None
                        else None,
                        y_prob=y_prob[test_label][target_label][mask]
                        if y_prob[test_label] is not None
                        else None,
                    )
                    scores.loc[len(scores)] = (test_label, target_label, metric, score)
>>>>>>> 5b70a6d2

        return BenchmarkResults(results=scores, benchmark_name=self.name, benchmark_owner=self.owner)

    def upload_to_hub(
        self,
        settings: Optional[PolarisHubSettings] = None,
        cache_auth_token: bool = True,
        access: Optional[AccessType] = "private",
        owner: Optional[Union[HubOwner, str]] = None,
        **kwargs: dict,
    ):
        """
        Very light, convenient wrapper around the
        [`PolarisHubClient.upload_benchmark`][polaris.hub.client.PolarisHubClient.upload_benchmark] method.
        """
        from polaris.hub.client import PolarisHubClient

        with PolarisHubClient(
            settings=settings,
            cache_auth_token=cache_auth_token,
            **kwargs,
        ) as client:
            return client.upload_benchmark(self, access=access, owner=owner)

    def to_json(self, destination: str) -> str:
        """Save the benchmark to a destination directory as a JSON file.

        Warning: Multiple files
            Perhaps unintuitive, this method creates multiple files in the destination directory as it also saves
            the dataset it is based on to the specified destination.
            See the docstring of [`Dataset.to_json`][polaris.dataset.Dataset.to_json] for more information.

        Args:
            destination: The _directory_ to save the associated data to.

        Returns:
            The path to the JSON file.
        """

        fs.mkdir(destination, exist_ok=True)

        data = self.model_dump()
        data["dataset"] = self.dataset.to_json(destination=destination)

        path = fs.join(destination, "benchmark.json")
        with fsspec.open(path, "w") as f:
            json.dump(data, f)

        return path

    def _repr_dict_(self) -> dict:
        """Utility function for pretty-printing to the command line and jupyter notebooks"""
        repr_dict = self.model_dump()
        repr_dict.pop("dataset")
        repr_dict.pop("split")
        repr_dict["dataset_name"] = self.dataset.name
        return repr_dict

    def _repr_html_(self):
        """For pretty printing in Jupyter."""
        return dict2html(self._repr_dict_())

    def __repr__(self):
        return json.dumps(self._repr_dict_(), indent=2)

    def __str__(self):
        return self.__repr__()

    def __eq__(self, other):
        if not isinstance(other, BenchmarkSpecification):
            return False
        return self.md5sum == other.md5sum<|MERGE_RESOLUTION|>--- conflicted
+++ resolved
@@ -434,80 +434,13 @@
         # Instead of having the user pass the ground truth, we extract it from the benchmark spec ourselves.
         # This simplifies the API, but also was added to make accidental access to the test set targets less likely.
         # See also the `hide_targets` parameter in the `Subset` class.
-<<<<<<< HEAD
         test = self._get_test_set(hide_targets=False)
         if isinstance(test, dict):
             y_true = {k: v.targets for k, v in test.items()}
         else:
             y_true = test.targets
 
-        scores = evaluate_benchmark(y_pred, y_true, self.target_cols, self.metrics)
-=======
-        test = self.get_train_test_split()[1]
-
-        if not isinstance(test, dict):
-            test = {"test": test}
-
-        y_true = {}
-        for k, test_subset in test.items():
-            with tmp_attribute_change(test_subset, "_hide_targets", False):
-                y_true[k] = test_subset.targets
-
-        if not isinstance(y_pred, dict) or all(k in self.target_cols for k in y_pred):
-            y_pred = {"test": y_pred}
-
-        if not isinstance(y_prob, dict) or all(k in self.target_cols for k in y_prob):
-            y_prob = {"test": y_prob}
-
-        if any(k not in y_pred for k in test.keys()) and any(k not in y_prob for k in test.keys()):
-            raise KeyError(
-                f"Missing keys for at least one of the test sets. Expecting: {sorted(test.keys())}"
-            )
-
-        # Results are saved in a tabular format. For more info, see the BenchmarkResults docs.
-        scores: ResultsType = pd.DataFrame(columns=BenchmarkResults.RESULTS_COLUMNS)
-
-        # For every test set...
-        for test_label, y_true_subset in y_true.items():
-            # For every metric...
-            for metric in self.metrics:
-                if metric.is_multitask:
-                    # Multi-task but with a metric across targets
-                    score = metric(
-                        y_true=y_true_subset, y_pred=y_pred.get(test_label), y_prob=y_prob.get(test_label)
-                    )
-                    scores.loc[len(scores)] = (test_label, "aggregated", metric, score)
-                    continue
-
-                if not isinstance(y_true_subset, dict):
-                    # Single task
-                    score = metric(
-                        y_true=y_true_subset, y_pred=y_pred.get(test_label), y_prob=y_prob.get(test_label)
-                    )
-                    scores.loc[len(scores)] = (
-                        test_label,
-                        self.target_cols[0],
-                        metric,
-                        score,
-                    )
-                    continue
-
-                # Otherwise, for every target...
-                for target_label, y_true_target in y_true_subset.items():
-                    # Single-task metrics for a multi-task benchmark
-                    # In such a setting, there can be NaN values, which we thus have to filter out.
-                    mask = ~np.isnan(y_true_target)
-                    score = metric(
-                        y_true=y_true_target[mask],
-                        y_pred=y_pred[test_label][target_label][mask]
-                        if y_pred[test_label] is not None
-                        else None,
-                        y_prob=y_prob[test_label][target_label][mask]
-                        if y_prob[test_label] is not None
-                        else None,
-                    )
-                    scores.loc[len(scores)] = (test_label, target_label, metric, score)
->>>>>>> 5b70a6d2
+        scores = evaluate_benchmark(y_pred, y_prob, y_true, self.target_cols, self.metrics)
 
         return BenchmarkResults(results=scores, benchmark_name=self.name, benchmark_owner=self.owner)
 
